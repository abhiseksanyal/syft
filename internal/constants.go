package internal

const (
	// ApplicationName is the non-capitalized name of the application (do not change this)
	ApplicationName = "syft"

	// JSONSchemaVersion is the current schema version output by the JSON encoder
	// This is roughly following the "SchemaVer" guidelines for versioning the JSON schema. Please see schema/json/README.md for details on how to increment.
<<<<<<< HEAD
	JSONSchemaVersion = "3.2.2"
=======
	JSONSchemaVersion = "3.3.0"
>>>>>>> 73262c72
)<|MERGE_RESOLUTION|>--- conflicted
+++ resolved
@@ -6,9 +6,5 @@
 
 	// JSONSchemaVersion is the current schema version output by the JSON encoder
 	// This is roughly following the "SchemaVer" guidelines for versioning the JSON schema. Please see schema/json/README.md for details on how to increment.
-<<<<<<< HEAD
-	JSONSchemaVersion = "3.2.2"
-=======
 	JSONSchemaVersion = "3.3.0"
->>>>>>> 73262c72
 )